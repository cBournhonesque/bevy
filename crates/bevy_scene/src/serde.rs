//! `serde` serialization and deserialization implementation for Bevy scenes.

use crate::{DynamicEntity, DynamicScene};
use bevy_ecs::entity::Entity;
use bevy_reflect::serde::{TypedReflectDeserializer, TypedReflectSerializer};
use bevy_reflect::{
    serde::{TypeRegistrationDeserializer, UntypedReflectDeserializer},
    Reflect, TypeRegistry,
};
use bevy_utils::HashSet;
use serde::ser::SerializeMap;
use serde::{
    de::{DeserializeSeed, Error, MapAccess, SeqAccess, Visitor},
    ser::SerializeStruct,
    Deserialize, Deserializer, Serialize, Serializer,
};
use std::fmt::Formatter;

/// Name of the serialized scene struct type.
pub const SCENE_STRUCT: &str = "Scene";
/// Name of the serialized resources field in a scene struct.
pub const SCENE_RESOURCES: &str = "resources";
/// Name of the serialized entities field in a scene struct.
pub const SCENE_ENTITIES: &str = "entities";

/// Name of the serialized entity struct type.
pub const ENTITY_STRUCT: &str = "Entity";
/// Name of the serialized component field in an entity struct.
pub const ENTITY_FIELD_COMPONENTS: &str = "components";

<<<<<<< HEAD
/// Serializer for a [`DynamicScene`].
///
/// Helper object defining Bevy's serialize format for a [`DynamicScene`] and implementing
/// the [`Serialize`] trait for use with Serde.
///
/// # Example
///
/// ```
/// # use bevy_ecs::prelude::*;
/// # use bevy_scene::{DynamicScene, serde::SceneSerializer};
/// # let mut world = World::default();
/// # world.insert_resource(AppTypeRegistry::default());
/// // Get the type registry
/// let registry = world.resource::<AppTypeRegistry>();
/// let registry = registry.read();
///
/// // Get a DynamicScene to serialize, for example from the World itself
/// let scene = DynamicScene::from_world(&world);
///
/// // Create a serializer for that DynamicScene, using the associated TypeRegistry
/// let scene_serializer = SceneSerializer::new(&scene, &registry);
///
/// // Serialize through any serde-compatible Serializer
/// let ron_string = ron::ser::to_string(&scene_serializer);
=======
/// Handles serialization of a scene as a struct containing its entities and resources.
///
/// # Examples
///
/// ```
/// # use bevy_scene::{serde::SceneSerializer, DynamicScene};
/// # use bevy_ecs::{
/// #     prelude::{Component, World},
/// #     reflect::{AppTypeRegistry, ReflectComponent},
/// # };
/// # use bevy_reflect::Reflect;
/// // Define an example component type.
/// #[derive(Component, Reflect, Default)]
/// #[reflect(Component)]
/// struct MyComponent {
///     foo: [usize; 3],
///     bar: (f32, f32),
///     baz: String,
/// }
///
/// // Create our world, provide it with a type registry.
/// // Normally, [`App`] handles providing the type registry.
/// let mut world = World::new();
/// let registry = AppTypeRegistry::default();
/// {
///     let mut registry = registry.write();
///     // Register our component. Primitives and String are registered by default.
///     // Sequence types are automatically handled.
///     registry.register::<MyComponent>();
/// }
/// world.insert_resource(registry);
/// world.spawn(MyComponent {
///     foo: [1, 2, 3],
///     bar: (1.3, 3.7),
///     baz: String::from("test"),
/// });
///
/// // Print out our serialized scene in the RON format.
/// let registry = world.resource::<AppTypeRegistry>();
/// let scene = DynamicScene::from_world(&world);
/// let scene_serializer = SceneSerializer::new(&scene, &registry.0);
/// println!("{}", bevy_scene::serialize_ron(scene_serializer).unwrap());
>>>>>>> fb124c35
/// ```
pub struct SceneSerializer<'a> {
    /// The scene to serialize.
    pub scene: &'a DynamicScene,
<<<<<<< HEAD
    /// The type registry containing the types present in the scene.
    pub registry: &'a TypeRegistry,
}

impl<'a> SceneSerializer<'a> {
    /// Create a new serializer from a [`DynamicScene`] and an associated [`TypeRegistry`].
    ///
    /// The type registry must contain all types present in the scene. This is generally the case
    /// if you obtain both the scene and the registry from the same [`World`].
    ///
    /// [`World`]: bevy_ecs::world::World
    pub fn new(scene: &'a DynamicScene, registry: &'a TypeRegistry) -> Self {
=======
    /// Type registry in which the components and resources types used in the scene are registered.
    pub registry: &'a TypeRegistryArc,
}

impl<'a> SceneSerializer<'a> {
    /// Creates a scene serializer.
    pub fn new(scene: &'a DynamicScene, registry: &'a TypeRegistryArc) -> Self {
>>>>>>> fb124c35
        SceneSerializer { scene, registry }
    }
}

impl<'a> Serialize for SceneSerializer<'a> {
    fn serialize<S>(&self, serializer: S) -> Result<S::Ok, S::Error>
    where
        S: Serializer,
    {
        let mut state = serializer.serialize_struct(SCENE_STRUCT, 2)?;
        state.serialize_field(
            SCENE_RESOURCES,
            &SceneMapSerializer {
                entries: &self.scene.resources,
                registry: self.registry,
            },
        )?;
        state.serialize_field(
            SCENE_ENTITIES,
            &EntitiesSerializer {
                entities: &self.scene.entities,
                registry: self.registry,
            },
        )?;
        state.end()
    }
}

/// Handles serialization of multiple entities as a map of entity id to serialized entity.
pub struct EntitiesSerializer<'a> {
    /// The entities to serialize.
    pub entities: &'a [DynamicEntity],
<<<<<<< HEAD
    pub registry: &'a TypeRegistry,
=======
    /// Type registry in which the component types used by the entities are registered.
    pub registry: &'a TypeRegistryArc,
>>>>>>> fb124c35
}

impl<'a> Serialize for EntitiesSerializer<'a> {
    fn serialize<S>(&self, serializer: S) -> Result<S::Ok, S::Error>
    where
        S: Serializer,
    {
        let mut state = serializer.serialize_map(Some(self.entities.len()))?;
        for entity in self.entities {
            state.serialize_entry(
                &entity.entity,
                &EntitySerializer {
                    entity,
                    registry: self.registry,
                },
            )?;
        }
        state.end()
    }
}

/// Handles entity serialization as a map of component type to component value.
pub struct EntitySerializer<'a> {
    /// The entity to serialize.
    pub entity: &'a DynamicEntity,
<<<<<<< HEAD
    pub registry: &'a TypeRegistry,
=======
    /// Type registry in which the component types used by the entity are registered.
    pub registry: &'a TypeRegistryArc,
>>>>>>> fb124c35
}

impl<'a> Serialize for EntitySerializer<'a> {
    fn serialize<S>(&self, serializer: S) -> Result<S::Ok, S::Error>
    where
        S: Serializer,
    {
        let mut state = serializer.serialize_struct(ENTITY_STRUCT, 1)?;
        state.serialize_field(
            ENTITY_FIELD_COMPONENTS,
            &SceneMapSerializer {
                entries: &self.entity.components,
                registry: self.registry,
            },
        )?;
        state.end()
    }
}

/// Handles serializing a list of values with a unique type as a map of type to value.
///
/// Used to serialize scene resources in [`SceneSerializer`] and entity components in [`EntitySerializer`].
/// Note that having several entries of the same type in `entries` will lead to an error when using the RON format and
/// deserializing through [`SceneMapDeserializer`].
pub struct SceneMapSerializer<'a> {
    /// List of boxed values of unique type to serialize.
    pub entries: &'a [Box<dyn Reflect>],
<<<<<<< HEAD
    pub registry: &'a TypeRegistry,
=======
    /// Type registry in which the types used in `entries` are registered.
    pub registry: &'a TypeRegistryArc,
>>>>>>> fb124c35
}

impl<'a> Serialize for SceneMapSerializer<'a> {
    fn serialize<S>(&self, serializer: S) -> Result<S::Ok, S::Error>
    where
        S: Serializer,
    {
        let mut state = serializer.serialize_map(Some(self.entries.len()))?;
        for reflect in self.entries {
            state.serialize_entry(
<<<<<<< HEAD
                reflect.type_name(),
                &TypedReflectSerializer::new(&**reflect, self.registry),
=======
                reflect.get_represented_type_info().unwrap().type_path(),
                &TypedReflectSerializer::new(&**reflect, &self.registry.read()),
>>>>>>> fb124c35
            )?;
        }
        state.end()
    }
}

#[derive(Deserialize)]
#[serde(field_identifier, rename_all = "lowercase")]
enum SceneField {
    Resources,
    Entities,
}

#[derive(Deserialize)]
#[serde(field_identifier, rename_all = "lowercase")]
enum EntityField {
    Components,
}

/// Handles scene deserialization.
pub struct SceneDeserializer<'a> {
    /// Type registry in which the components and resources types used in the scene to deserialize are registered.
    pub type_registry: &'a TypeRegistry,
}

impl<'a, 'de> DeserializeSeed<'de> for SceneDeserializer<'a> {
    type Value = DynamicScene;

    fn deserialize<D>(self, deserializer: D) -> Result<Self::Value, D::Error>
    where
        D: Deserializer<'de>,
    {
        deserializer.deserialize_struct(
            SCENE_STRUCT,
            &[SCENE_RESOURCES, SCENE_ENTITIES],
            SceneVisitor {
                type_registry: self.type_registry,
            },
        )
    }
}

struct SceneVisitor<'a> {
    pub type_registry: &'a TypeRegistry,
}

impl<'a, 'de> Visitor<'de> for SceneVisitor<'a> {
    type Value = DynamicScene;

    fn expecting(&self, formatter: &mut Formatter) -> std::fmt::Result {
        formatter.write_str("scene struct")
    }

    fn visit_seq<A>(self, mut seq: A) -> Result<Self::Value, A::Error>
    where
        A: SeqAccess<'de>,
    {
        let resources = seq
            .next_element_seed(SceneMapDeserializer {
                registry: self.type_registry,
            })?
            .ok_or_else(|| Error::missing_field(SCENE_RESOURCES))?;

        let entities = seq
            .next_element_seed(SceneEntitiesDeserializer {
                type_registry: self.type_registry,
            })?
            .ok_or_else(|| Error::missing_field(SCENE_ENTITIES))?;

        Ok(DynamicScene {
            resources,
            entities,
        })
    }

    fn visit_map<A>(self, mut map: A) -> Result<Self::Value, A::Error>
    where
        A: MapAccess<'de>,
    {
        let mut resources = None;
        let mut entities = None;
        while let Some(key) = map.next_key()? {
            match key {
                SceneField::Resources => {
                    if resources.is_some() {
                        return Err(Error::duplicate_field(SCENE_RESOURCES));
                    }
                    resources = Some(map.next_value_seed(SceneMapDeserializer {
                        registry: self.type_registry,
                    })?);
                }
                SceneField::Entities => {
                    if entities.is_some() {
                        return Err(Error::duplicate_field(SCENE_ENTITIES));
                    }
                    entities = Some(map.next_value_seed(SceneEntitiesDeserializer {
                        type_registry: self.type_registry,
                    })?);
                }
            }
        }

        let resources = resources.ok_or_else(|| Error::missing_field(SCENE_RESOURCES))?;
        let entities = entities.ok_or_else(|| Error::missing_field(SCENE_ENTITIES))?;

        Ok(DynamicScene {
            resources,
            entities,
        })
    }
}

/// Handles deserialization for a collection of entities.
pub struct SceneEntitiesDeserializer<'a> {
    /// Type registry in which the component types used by the entities to deserialize are registered.
    pub type_registry: &'a TypeRegistry,
}

impl<'a, 'de> DeserializeSeed<'de> for SceneEntitiesDeserializer<'a> {
    type Value = Vec<DynamicEntity>;

    fn deserialize<D>(self, deserializer: D) -> Result<Self::Value, D::Error>
    where
        D: Deserializer<'de>,
    {
        deserializer.deserialize_map(SceneEntitiesVisitor {
            type_registry: self.type_registry,
        })
    }
}

struct SceneEntitiesVisitor<'a> {
    pub type_registry: &'a TypeRegistry,
}

impl<'a, 'de> Visitor<'de> for SceneEntitiesVisitor<'a> {
    type Value = Vec<DynamicEntity>;

    fn expecting(&self, formatter: &mut Formatter) -> std::fmt::Result {
        formatter.write_str("map of entities")
    }

    fn visit_map<A>(self, mut map: A) -> Result<Self::Value, A::Error>
    where
        A: MapAccess<'de>,
    {
        let mut entities = Vec::new();
        while let Some(entity) = map.next_key::<Entity>()? {
            let entity = map.next_value_seed(SceneEntityDeserializer {
                entity,
                type_registry: self.type_registry,
            })?;
            entities.push(entity);
        }

        Ok(entities)
    }
}

/// Handle deserialization of an entity and its components.
pub struct SceneEntityDeserializer<'a> {
    /// Id of the deserialized entity.
    pub entity: Entity,
    /// Type registry in which the component types used by the entity to deserialize are registered.
    pub type_registry: &'a TypeRegistry,
}

impl<'a, 'de> DeserializeSeed<'de> for SceneEntityDeserializer<'a> {
    type Value = DynamicEntity;

    fn deserialize<D>(self, deserializer: D) -> Result<Self::Value, D::Error>
    where
        D: Deserializer<'de>,
    {
        deserializer.deserialize_struct(
            ENTITY_STRUCT,
            &[ENTITY_FIELD_COMPONENTS],
            SceneEntityVisitor {
                entity: self.entity,
                registry: self.type_registry,
            },
        )
    }
}

struct SceneEntityVisitor<'a> {
    pub entity: Entity,
    pub registry: &'a TypeRegistry,
}

impl<'a, 'de> Visitor<'de> for SceneEntityVisitor<'a> {
    type Value = DynamicEntity;

    fn expecting(&self, formatter: &mut Formatter) -> std::fmt::Result {
        formatter.write_str("entities")
    }

    fn visit_seq<A>(self, mut seq: A) -> Result<Self::Value, A::Error>
    where
        A: SeqAccess<'de>,
    {
        let components = seq
            .next_element_seed(SceneMapDeserializer {
                registry: self.registry,
            })?
            .ok_or_else(|| Error::missing_field(ENTITY_FIELD_COMPONENTS))?;

        Ok(DynamicEntity {
            entity: self.entity,
            components,
        })
    }

    fn visit_map<A>(self, mut map: A) -> Result<Self::Value, A::Error>
    where
        A: MapAccess<'de>,
    {
        let mut components = None;
        while let Some(key) = map.next_key()? {
            match key {
                EntityField::Components => {
                    if components.is_some() {
                        return Err(Error::duplicate_field(ENTITY_FIELD_COMPONENTS));
                    }

                    components = Some(map.next_value_seed(SceneMapDeserializer {
                        registry: self.registry,
                    })?);
                }
            }
        }

        let components = components
            .take()
            .ok_or_else(|| Error::missing_field(ENTITY_FIELD_COMPONENTS))?;
        Ok(DynamicEntity {
            entity: self.entity,
            components,
        })
    }
}

/// Handles deserialization of a sequence of values with unique types.
pub struct SceneMapDeserializer<'a> {
    /// Type registry in which the types of the values to deserialize are registered.
    pub registry: &'a TypeRegistry,
}

impl<'a, 'de> DeserializeSeed<'de> for SceneMapDeserializer<'a> {
    type Value = Vec<Box<dyn Reflect>>;

    fn deserialize<D>(self, deserializer: D) -> Result<Self::Value, D::Error>
    where
        D: Deserializer<'de>,
    {
        deserializer.deserialize_map(SceneMapVisitor {
            registry: self.registry,
        })
    }
}

struct SceneMapVisitor<'a> {
    pub registry: &'a TypeRegistry,
}

impl<'a, 'de> Visitor<'de> for SceneMapVisitor<'a> {
    type Value = Vec<Box<dyn Reflect>>;

    fn expecting(&self, formatter: &mut Formatter) -> std::fmt::Result {
        formatter.write_str("map of reflect types")
    }

    fn visit_seq<A>(self, mut seq: A) -> Result<Self::Value, A::Error>
    where
        A: SeqAccess<'de>,
    {
        let mut dynamic_properties = Vec::new();
        while let Some(entity) =
            seq.next_element_seed(UntypedReflectDeserializer::new(self.registry))?
        {
            dynamic_properties.push(entity);
        }

        Ok(dynamic_properties)
    }

    fn visit_map<A>(self, mut map: A) -> Result<Self::Value, A::Error>
    where
        A: MapAccess<'de>,
    {
        let mut added = HashSet::new();
        let mut entries = Vec::new();
        while let Some(registration) =
            map.next_key_seed(TypeRegistrationDeserializer::new(self.registry))?
        {
            if !added.insert(registration.type_id()) {
                return Err(Error::custom(format_args!(
                    "duplicate reflect type: `{}`",
                    registration.type_info().type_path(),
                )));
            }

            entries.push(
                map.next_value_seed(TypedReflectDeserializer::new(registration, self.registry))?,
            );
        }

        Ok(entries)
    }
}

#[cfg(test)]
mod tests {
    use crate::ron;
    use crate::serde::{SceneDeserializer, SceneSerializer};
    use crate::{DynamicScene, DynamicSceneBuilder};
    use bevy_ecs::entity::{Entity, EntityMapper, MapEntities};
    use bevy_ecs::prelude::{Component, ReflectComponent, ReflectResource, Resource, World};
    use bevy_ecs::query::{With, Without};
    use bevy_ecs::reflect::{AppTypeRegistry, ReflectMapEntities};
    use bevy_ecs::world::FromWorld;
    use bevy_reflect::{Reflect, ReflectSerialize};
    use bevy_utils::EntityHashMap;
    use bincode::Options;
    use serde::de::DeserializeSeed;
    use serde::Serialize;
    use std::io::BufReader;

    #[derive(Component, Reflect, Default)]
    #[reflect(Component)]
    struct Foo(i32);
    #[derive(Component, Reflect, Default)]
    #[reflect(Component)]
    struct Bar(i32);
    #[derive(Component, Reflect, Default)]
    #[reflect(Component)]
    struct Baz(i32);

    #[derive(Component, Reflect, Default)]
    #[reflect(Component)]
    struct MyComponent {
        foo: [usize; 3],
        bar: (f32, f32),
        baz: MyEnum,
    }

    #[derive(Reflect, Default)]
    enum MyEnum {
        #[default]
        Unit,
        Tuple(String),
        Struct {
            value: u32,
        },
    }

    #[derive(Resource, Reflect, Default)]
    #[reflect(Resource)]
    struct MyResource {
        foo: i32,
    }

    #[derive(Clone, Component, Reflect, PartialEq)]
    #[reflect(Component, MapEntities, PartialEq)]
    struct MyEntityRef(Entity);

    impl MapEntities for MyEntityRef {
        fn map_entities<M: EntityMapper>(&mut self, entity_mapper: &mut M) {
            self.0 = entity_mapper.map_entity(self.0);
        }
    }

    impl FromWorld for MyEntityRef {
        fn from_world(_world: &mut World) -> Self {
            Self(Entity::PLACEHOLDER)
        }
    }

    fn create_world() -> World {
        let mut world = World::new();
        let registry = AppTypeRegistry::default();
        {
            let mut registry = registry.write();
            registry.register::<Foo>();
            registry.register::<Bar>();
            registry.register::<Baz>();
            registry.register::<MyComponent>();
            registry.register::<MyEnum>();
            registry.register::<String>();
            registry.register_type_data::<String, ReflectSerialize>();
            registry.register::<[usize; 3]>();
            registry.register::<(f32, f32)>();
            registry.register::<MyEntityRef>();
            registry.register::<Entity>();
            registry.register::<MyResource>();
        }
        world.insert_resource(registry);
        world
    }

    #[test]
    fn should_serialize() {
        let mut world = create_world();

        let a = world.spawn(Foo(123)).id();
        let b = world.spawn((Foo(123), Bar(345))).id();
        let c = world.spawn((Foo(123), Bar(345), Baz(789))).id();

        world.insert_resource(MyResource { foo: 123 });

        let scene = DynamicSceneBuilder::from_world(&world)
            .extract_entities([a, b, c].into_iter())
            .extract_resources()
            .build();

        let expected = r#"(
  resources: {
    "bevy_scene::serde::tests::MyResource": (
      foo: 123,
    ),
  },
  entities: {
    4294967296: (
      components: {
        "bevy_scene::serde::tests::Foo": (123),
      },
    ),
    4294967297: (
      components: {
        "bevy_scene::serde::tests::Foo": (123),
        "bevy_scene::serde::tests::Bar": (345),
      },
    ),
    4294967298: (
      components: {
        "bevy_scene::serde::tests::Foo": (123),
        "bevy_scene::serde::tests::Bar": (345),
        "bevy_scene::serde::tests::Baz": (789),
      },
    ),
  },
)"#;
        let output = scene
            .serialize(&world.resource::<AppTypeRegistry>().read())
            .unwrap();
        assert_eq!(expected, output);
    }

    #[test]
    fn should_deserialize() {
        let world = create_world();

        let input = r#"(
  resources: {
    "bevy_scene::serde::tests::MyResource": (
      foo: 123,
    ),
  },
  entities: {
    4294967296: (
      components: {
        "bevy_scene::serde::tests::Foo": (123),
      },
    ),
    4294967297: (
      components: {
        "bevy_scene::serde::tests::Foo": (123),
        "bevy_scene::serde::tests::Bar": (345),
      },
    ),
    4294967298: (
      components: {
        "bevy_scene::serde::tests::Foo": (123),
        "bevy_scene::serde::tests::Bar": (345),
        "bevy_scene::serde::tests::Baz": (789),
      },
    ),
  },
)"#;
        let mut deserializer = ron::de::Deserializer::from_str(input).unwrap();
        let scene_deserializer = SceneDeserializer {
            type_registry: &world.resource::<AppTypeRegistry>().read(),
        };
        let scene = scene_deserializer.deserialize(&mut deserializer).unwrap();

        assert_eq!(
            1,
            scene.resources.len(),
            "expected `resources` to contain 1 resource"
        );
        assert_eq!(
            3,
            scene.entities.len(),
            "expected `entities` to contain 3 entities"
        );

        let mut map = EntityHashMap::default();
        let mut dst_world = create_world();
        scene.write_to_world(&mut dst_world, &mut map).unwrap();

        let my_resource = dst_world.get_resource::<MyResource>();
        assert!(my_resource.is_some());
        let my_resource = my_resource.unwrap();
        assert_eq!(my_resource.foo, 123);

        assert_eq!(3, dst_world.query::<&Foo>().iter(&dst_world).count());
        assert_eq!(2, dst_world.query::<&Bar>().iter(&dst_world).count());
        assert_eq!(1, dst_world.query::<&Baz>().iter(&dst_world).count());
    }

    #[test]
    fn should_roundtrip_with_later_generations_and_obsolete_references() {
        let mut world = create_world();

        world.spawn_empty().despawn();

        let a = world.spawn_empty().id();
        let foo = world.spawn(MyEntityRef(a)).insert(Foo(123)).id();
        world.despawn(a);
        world.spawn(MyEntityRef(foo)).insert(Bar(123));

        let registry = world.resource::<AppTypeRegistry>();

        let scene = DynamicScene::from_world(&world);

        let serialized = scene
            .serialize(&world.resource::<AppTypeRegistry>().read())
            .unwrap();
        let mut deserializer = ron::de::Deserializer::from_str(&serialized).unwrap();
        let scene_deserializer = SceneDeserializer {
            type_registry: &registry.0.read(),
        };

        let deserialized_scene = scene_deserializer.deserialize(&mut deserializer).unwrap();

        let mut map = EntityHashMap::default();
        let mut dst_world = create_world();
        deserialized_scene
            .write_to_world(&mut dst_world, &mut map)
            .unwrap();

        assert_eq!(2, deserialized_scene.entities.len());
        assert_scene_eq(&scene, &deserialized_scene);

        let bar_to_foo = dst_world
            .query_filtered::<&MyEntityRef, Without<Foo>>()
            .get_single(&dst_world)
            .cloned()
            .unwrap();
        let foo = dst_world
            .query_filtered::<Entity, With<Foo>>()
            .get_single(&dst_world)
            .unwrap();

        assert_eq!(foo, bar_to_foo.0);
        assert!(dst_world
            .query_filtered::<&MyEntityRef, With<Foo>>()
            .iter(&dst_world)
            .all(|r| world.get_entity(r.0).is_none()));
    }

    #[test]
    fn should_roundtrip_postcard() {
        let mut world = create_world();

        world.spawn(MyComponent {
            foo: [1, 2, 3],
            bar: (1.3, 3.7),
            baz: MyEnum::Tuple("Hello World!".to_string()),
        });

        let registry = world.resource::<AppTypeRegistry>();
        let registry = &registry.read();

        let scene = DynamicScene::from_world(&world);

        let scene_serializer = SceneSerializer::new(&scene, registry);
        let serialized_scene = postcard::to_allocvec(&scene_serializer).unwrap();

        assert_eq!(
            vec![
                0, 1, 128, 128, 128, 128, 16, 1, 37, 98, 101, 118, 121, 95, 115, 99, 101, 110, 101,
                58, 58, 115, 101, 114, 100, 101, 58, 58, 116, 101, 115, 116, 115, 58, 58, 77, 121,
                67, 111, 109, 112, 111, 110, 101, 110, 116, 1, 2, 3, 102, 102, 166, 63, 205, 204,
                108, 64, 1, 12, 72, 101, 108, 108, 111, 32, 87, 111, 114, 108, 100, 33
            ],
            serialized_scene
        );

        let scene_deserializer = SceneDeserializer {
            type_registry: registry,
        };
        let deserialized_scene = scene_deserializer
            .deserialize(&mut postcard::Deserializer::from_bytes(&serialized_scene))
            .unwrap();

        assert_eq!(1, deserialized_scene.entities.len());
        assert_scene_eq(&scene, &deserialized_scene);
    }

    #[test]
    fn should_roundtrip_messagepack() {
        let mut world = create_world();

        world.spawn(MyComponent {
            foo: [1, 2, 3],
            bar: (1.3, 3.7),
            baz: MyEnum::Tuple("Hello World!".to_string()),
        });

        let registry = world.resource::<AppTypeRegistry>();
        let registry = &registry.read();

        let scene = DynamicScene::from_world(&world);

        let scene_serializer = SceneSerializer::new(&scene, registry);
        let mut buf = Vec::new();
        let mut ser = rmp_serde::Serializer::new(&mut buf);
        scene_serializer.serialize(&mut ser).unwrap();

        assert_eq!(
            vec![
                146, 128, 129, 207, 0, 0, 0, 1, 0, 0, 0, 0, 145, 129, 217, 37, 98, 101, 118, 121,
                95, 115, 99, 101, 110, 101, 58, 58, 115, 101, 114, 100, 101, 58, 58, 116, 101, 115,
                116, 115, 58, 58, 77, 121, 67, 111, 109, 112, 111, 110, 101, 110, 116, 147, 147, 1,
                2, 3, 146, 202, 63, 166, 102, 102, 202, 64, 108, 204, 205, 129, 165, 84, 117, 112,
                108, 101, 172, 72, 101, 108, 108, 111, 32, 87, 111, 114, 108, 100, 33
            ],
            buf
        );

        let scene_deserializer = SceneDeserializer {
            type_registry: registry,
        };
        let mut reader = BufReader::new(buf.as_slice());

        let deserialized_scene = scene_deserializer
            .deserialize(&mut rmp_serde::Deserializer::new(&mut reader))
            .unwrap();

        assert_eq!(1, deserialized_scene.entities.len());
        assert_scene_eq(&scene, &deserialized_scene);
    }

    #[test]
    fn should_roundtrip_bincode() {
        let mut world = create_world();

        world.spawn(MyComponent {
            foo: [1, 2, 3],
            bar: (1.3, 3.7),
            baz: MyEnum::Tuple("Hello World!".to_string()),
        });

        let registry = world.resource::<AppTypeRegistry>();
        let registry = &registry.read();

        let scene = DynamicScene::from_world(&world);

        let scene_serializer = SceneSerializer::new(&scene, registry);
        let serialized_scene = bincode::serialize(&scene_serializer).unwrap();

        assert_eq!(
            vec![
                0, 0, 0, 0, 0, 0, 0, 0, 1, 0, 0, 0, 0, 0, 0, 0, 0, 0, 0, 0, 1, 0, 0, 0, 1, 0, 0, 0,
                0, 0, 0, 0, 37, 0, 0, 0, 0, 0, 0, 0, 98, 101, 118, 121, 95, 115, 99, 101, 110, 101,
                58, 58, 115, 101, 114, 100, 101, 58, 58, 116, 101, 115, 116, 115, 58, 58, 77, 121,
                67, 111, 109, 112, 111, 110, 101, 110, 116, 1, 0, 0, 0, 0, 0, 0, 0, 2, 0, 0, 0, 0,
                0, 0, 0, 3, 0, 0, 0, 0, 0, 0, 0, 102, 102, 166, 63, 205, 204, 108, 64, 1, 0, 0, 0,
                12, 0, 0, 0, 0, 0, 0, 0, 72, 101, 108, 108, 111, 32, 87, 111, 114, 108, 100, 33
            ],
            serialized_scene
        );

        let scene_deserializer = SceneDeserializer {
            type_registry: registry,
        };

        let deserialized_scene = bincode::DefaultOptions::new()
            .with_fixint_encoding()
            .deserialize_seed(scene_deserializer, &serialized_scene)
            .unwrap();

        assert_eq!(1, deserialized_scene.entities.len());
        assert_scene_eq(&scene, &deserialized_scene);
    }

    /// A crude equality checker for [`DynamicScene`], used solely for testing purposes.
    fn assert_scene_eq(expected: &DynamicScene, received: &DynamicScene) {
        assert_eq!(
            expected.entities.len(),
            received.entities.len(),
            "entity count did not match",
        );

        for expected in &expected.entities {
            let received = received
                .entities
                .iter()
                .find(|dynamic_entity| dynamic_entity.entity == expected.entity)
                .unwrap_or_else(|| panic!("missing entity (expected: `{:?}`)", expected.entity));

            assert_eq!(expected.entity, received.entity, "entities did not match");

            for expected in &expected.components {
                let received = received
                    .components
                    .iter()
                    .find(|component| {
                        component.get_represented_type_info().unwrap().type_path()
                            == expected.get_represented_type_info().unwrap().type_path()
                    })
                    .unwrap_or_else(|| {
                        panic!(
                            "missing component (expected: `{}`)",
                            expected.get_represented_type_info().unwrap().type_path()
                        )
                    });

                assert!(
                    expected
                        .reflect_partial_eq(received.as_ref())
                        .unwrap_or_default(),
                    "components did not match: (expected: `{expected:?}`, received: `{received:?}`)",
                );
            }
        }
    }

    /// These tests just verify that that the [`assert_scene_eq`] function is working properly for our tests.
    mod assert_scene_eq_tests {
        use super::*;

        #[test]
        #[should_panic(expected = "entity count did not match")]
        fn should_panic_when_entity_count_not_eq() {
            let mut world = create_world();
            let scene_a = DynamicScene::from_world(&world);

            world.spawn(MyComponent {
                foo: [1, 2, 3],
                bar: (1.3, 3.7),
                baz: MyEnum::Unit,
            });

            let scene_b = DynamicScene::from_world(&world);

            assert_scene_eq(&scene_a, &scene_b);
        }

        #[test]
        #[should_panic(expected = "components did not match")]
        fn should_panic_when_components_not_eq() {
            let mut world = create_world();

            let entity = world
                .spawn(MyComponent {
                    foo: [1, 2, 3],
                    bar: (1.3, 3.7),
                    baz: MyEnum::Unit,
                })
                .id();

            let scene_a = DynamicScene::from_world(&world);

            world.entity_mut(entity).insert(MyComponent {
                foo: [3, 2, 1],
                bar: (1.3, 3.7),
                baz: MyEnum::Unit,
            });

            let scene_b = DynamicScene::from_world(&world);

            assert_scene_eq(&scene_a, &scene_b);
        }

        #[test]
        #[should_panic(expected = "missing component")]
        fn should_panic_when_missing_component() {
            let mut world = create_world();

            let entity = world
                .spawn(MyComponent {
                    foo: [1, 2, 3],
                    bar: (1.3, 3.7),
                    baz: MyEnum::Unit,
                })
                .id();

            let scene_a = DynamicScene::from_world(&world);

            world.entity_mut(entity).remove::<MyComponent>();

            let scene_b = DynamicScene::from_world(&world);

            assert_scene_eq(&scene_a, &scene_b);
        }
    }
}<|MERGE_RESOLUTION|>--- conflicted
+++ resolved
@@ -28,7 +28,6 @@
 /// Name of the serialized component field in an entity struct.
 pub const ENTITY_FIELD_COMPONENTS: &str = "components";
 
-<<<<<<< HEAD
 /// Serializer for a [`DynamicScene`].
 ///
 /// Helper object defining Bevy's serialize format for a [`DynamicScene`] and implementing
@@ -53,7 +52,7 @@
 ///
 /// // Serialize through any serde-compatible Serializer
 /// let ron_string = ron::ser::to_string(&scene_serializer);
-=======
+/// ```
 /// Handles serialization of a scene as a struct containing its entities and resources.
 ///
 /// # Examples
@@ -96,12 +95,10 @@
 /// let scene = DynamicScene::from_world(&world);
 /// let scene_serializer = SceneSerializer::new(&scene, &registry.0);
 /// println!("{}", bevy_scene::serialize_ron(scene_serializer).unwrap());
->>>>>>> fb124c35
 /// ```
 pub struct SceneSerializer<'a> {
     /// The scene to serialize.
     pub scene: &'a DynamicScene,
-<<<<<<< HEAD
     /// The type registry containing the types present in the scene.
     pub registry: &'a TypeRegistry,
 }
@@ -114,15 +111,6 @@
     ///
     /// [`World`]: bevy_ecs::world::World
     pub fn new(scene: &'a DynamicScene, registry: &'a TypeRegistry) -> Self {
-=======
-    /// Type registry in which the components and resources types used in the scene are registered.
-    pub registry: &'a TypeRegistryArc,
-}
-
-impl<'a> SceneSerializer<'a> {
-    /// Creates a scene serializer.
-    pub fn new(scene: &'a DynamicScene, registry: &'a TypeRegistryArc) -> Self {
->>>>>>> fb124c35
         SceneSerializer { scene, registry }
     }
 }
@@ -155,12 +143,8 @@
 pub struct EntitiesSerializer<'a> {
     /// The entities to serialize.
     pub entities: &'a [DynamicEntity],
-<<<<<<< HEAD
+    /// Type registry in which the component types used by the entities are registered.
     pub registry: &'a TypeRegistry,
-=======
-    /// Type registry in which the component types used by the entities are registered.
-    pub registry: &'a TypeRegistryArc,
->>>>>>> fb124c35
 }
 
 impl<'a> Serialize for EntitiesSerializer<'a> {
@@ -186,12 +170,8 @@
 pub struct EntitySerializer<'a> {
     /// The entity to serialize.
     pub entity: &'a DynamicEntity,
-<<<<<<< HEAD
+    /// Type registry in which the component types used by the entity are registered.
     pub registry: &'a TypeRegistry,
-=======
-    /// Type registry in which the component types used by the entity are registered.
-    pub registry: &'a TypeRegistryArc,
->>>>>>> fb124c35
 }
 
 impl<'a> Serialize for EntitySerializer<'a> {
@@ -219,12 +199,8 @@
 pub struct SceneMapSerializer<'a> {
     /// List of boxed values of unique type to serialize.
     pub entries: &'a [Box<dyn Reflect>],
-<<<<<<< HEAD
+    /// Type registry in which the types used in `entries` are registered.
     pub registry: &'a TypeRegistry,
-=======
-    /// Type registry in which the types used in `entries` are registered.
-    pub registry: &'a TypeRegistryArc,
->>>>>>> fb124c35
 }
 
 impl<'a> Serialize for SceneMapSerializer<'a> {
@@ -235,13 +211,8 @@
         let mut state = serializer.serialize_map(Some(self.entries.len()))?;
         for reflect in self.entries {
             state.serialize_entry(
-<<<<<<< HEAD
                 reflect.type_name(),
                 &TypedReflectSerializer::new(&**reflect, self.registry),
-=======
-                reflect.get_represented_type_info().unwrap().type_path(),
-                &TypedReflectSerializer::new(&**reflect, &self.registry.read()),
->>>>>>> fb124c35
             )?;
         }
         state.end()
