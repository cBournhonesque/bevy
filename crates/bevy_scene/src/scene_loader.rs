--- conflicted
+++ resolved
@@ -11,13 +11,9 @@
 use serde::de::DeserializeSeed;
 use thiserror::Error;
 
-<<<<<<< HEAD
 /// Asset loader for a Bevy dynamic scene (`.scn` / `.scn.ron`).
 ///
 /// The loader handles assets serialized with [`DynamicScene::serialize()`].
-=======
-/// [`AssetLoader`] for loading serialized Bevy scene files as [`DynamicScene`].
->>>>>>> fb124c35
 #[derive(Debug)]
 pub struct SceneLoader {
     type_registry: TypeRegistryArc,
