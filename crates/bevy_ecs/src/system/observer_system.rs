--- conflicted
+++ resolved
@@ -8,15 +8,10 @@
 use super::IntoSystem;
 
 /// Implemented for systems that have an [`Observer`] as the first argument.
-<<<<<<< HEAD
+///
+/// [`Observer`]: crate::observer::Observer
 pub trait ObserverSystem<E: 'static, B: Bundle, Out = ()>:
     System<In = Trigger<'static, E, B>, Out = Out> + Send + 'static
-=======
-///
-/// [`Observer`]: crate::observer::Observer
-pub trait ObserverSystem<E: 'static, B: Bundle>:
-    System<In = Trigger<'static, E, B>, Out = ()> + Send + 'static
->>>>>>> 276815a9
 {
 }
 
