--- conflicted
+++ resolved
@@ -23,7 +23,6 @@
 /// Changes stop being detected once they become this old.
 pub const MAX_CHANGE_AGE: u32 = u32::MAX - (2 * CHECK_TICK_THRESHOLD - 1);
 
-<<<<<<< HEAD
 /// Defines the behaviour of change detection
 pub enum ChangeDetectionMode {
     /// Trigger change detection if the object is mutably dereferenced
@@ -45,7 +44,8 @@
         last_change_tick: u32,
         change_tick: u32,
     ) -> Self;
-=======
+}
+
 /// Types that can read change detection information.
 /// This change detection is controlled by [`DetectChangesMut`] types such as [`ResMut`].
 ///
@@ -80,7 +80,6 @@
     /// [`SystemChangeTick`](crate::system::SystemChangeTick)
     /// [`SystemParam`](crate::system::SystemParam).
     fn last_changed(&self) -> u32;
->>>>>>> 0efe66b0
 }
 
 /// Types that implement reliable change detection.
@@ -212,7 +211,11 @@
 
             #[inline]
             fn last_changed(&self) -> u32 {
-                self.ticks.last_change_tick
+                if matches!($mode, ChangeDetectionMode::Disabled) {
+                    0
+                } else {
+                    self.ticks.last_change_tick
+                }
             }
         }
 
@@ -258,18 +261,6 @@
             }
 
             #[inline]
-<<<<<<< HEAD
-            fn last_changed(&self) -> u32 {
-                if matches!($mode, ChangeDetectionMode::Disabled) {
-                    0
-                } else {
-                    self.ticks.last_change_tick
-                }
-            }
-
-            #[inline]
-=======
->>>>>>> 0efe66b0
             fn set_last_changed(&mut self, last_change_tick: u32) {
                 if matches!($mode, ChangeDetectionMode::Disabled) {
                     self.ticks.last_change_tick = last_change_tick
@@ -518,14 +509,10 @@
 /// Use `Option<ResMut<T>>` instead if the resource might not always exist.
 pub struct ResMut<'a, T: ?Sized + Resource> {
     pub(crate) value: &'a mut T,
-<<<<<<< HEAD
-    pub(crate) ticks: Ticks<'a>,
+    pub(crate) ticks: TicksMut<'a>,
     /// Store the value of the data in the last_change tick, only used when
     /// ChangeDetectionMode is PartialEq or Eq
     pub(crate) last_value: Option<&'a mut T>,
-=======
-    pub(crate) ticks: TicksMut<'a>,
->>>>>>> 0efe66b0
 }
 
 impl<'w, 'a, T: Resource> IntoIterator for &'a ResMut<'w, T>
@@ -553,12 +540,8 @@
     }
 }
 
-<<<<<<< HEAD
 change_detection_impl!(ResMut<'a, T>, T, T::CHANGE_DETECTION_MODE, Resource);
-=======
-change_detection_impl!(ResMut<'a, T>, T, Resource);
 change_detection_mut_impl!(ResMut<'a, T>, T, Resource);
->>>>>>> 0efe66b0
 impl_methods!(ResMut<'a, T>, T, Resource);
 impl_debug!(ResMut<'a, T>, Resource);
 
@@ -588,21 +571,14 @@
 /// Use `Option<NonSendMut<T>>` instead if the resource might not always exist.
 pub struct NonSendMut<'a, T: ?Sized + 'static> {
     pub(crate) value: &'a mut T,
-<<<<<<< HEAD
-    pub(crate) ticks: Ticks<'a>,
+    pub(crate) ticks: TicksMut<'a>,
     /// Store the value of the data in the last_change tick, only used when
     /// ChangeDetectionMode is PartialEq or Eq
     pub(crate) last_value: Option<&'a mut T>
 }
 
 change_detection_impl!(NonSendMut<'a, T>, T, true,);
-=======
-    pub(crate) ticks: TicksMut<'a>,
-}
-
-change_detection_impl!(NonSendMut<'a, T>, T,);
 change_detection_mut_impl!(NonSendMut<'a, T>, T,);
->>>>>>> 0efe66b0
 impl_methods!(NonSendMut<'a, T>, T,);
 impl_debug!(NonSendMut<'a, T>,);
 
@@ -648,14 +624,10 @@
 /// Unique mutable borrow of an entity's component
 pub struct Mut<'a, T: ?Sized> {
     pub(crate) value: &'a mut T,
-<<<<<<< HEAD
-    pub(crate) ticks: Ticks<'a>,
+    pub(crate) ticks: TicksMut<'a>,
     /// Store the value of the data in the last changed or added tick, only used when
     /// ChangeDetectionMode is PartialEq or Eq
     pub(crate) last_value: Option<&'a mut T>
-
-=======
-    pub(crate) ticks: TicksMut<'a>,
 }
 
 impl<'a, T: ?Sized> From<Mut<'a, T>> for Ref<'a, T> {
@@ -665,7 +637,6 @@
             ticks: mut_ref.ticks.into(),
         }
     }
->>>>>>> 0efe66b0
 }
 
 impl<'w, 'a, T> IntoIterator for &'a Mut<'w, T>
@@ -693,7 +664,6 @@
     }
 }
 
-<<<<<<< HEAD
 impl<'a, T> ComponentMut<'a> for Mut<'a, T> {
     const ENABLED: bool = true;
     fn build(
@@ -717,10 +687,7 @@
 }
 
 change_detection_impl!(Mut<'a, T>, T, true,);
-=======
-change_detection_impl!(Mut<'a, T>, T,);
 change_detection_mut_impl!(Mut<'a, T>, T,);
->>>>>>> 0efe66b0
 impl_methods!(Mut<'a, T>, T,);
 impl_debug!(Mut<'a, T>,);
 
@@ -901,11 +868,7 @@
     use crate::{
         self as bevy_ecs,
         change_detection::{
-<<<<<<< HEAD
-            ComponentMut, Mut, NonSendMut, ResMut, Ticks, CHECK_TICK_THRESHOLD, MAX_CHANGE_AGE,
-=======
-            Mut, NonSendMut, ResMut, TicksMut, CHECK_TICK_THRESHOLD, MAX_CHANGE_AGE,
->>>>>>> 0efe66b0
+            ComponentMut, Mut, NonSendMut, ResMut, TicksMut, CHECK_TICK_THRESHOLD, MAX_CHANGE_AGE,
         },
         component::{Component, ComponentTicks, Tick},
         query::ChangeTrackers,
@@ -913,16 +876,11 @@
         world::World,
     };
 
-<<<<<<< HEAD
-    #[derive(Component)]
-    struct C(usize);
-=======
     use super::DetectChanges;
     use super::DetectChangesMut;
 
     #[derive(Component, PartialEq)]
-    struct C;
->>>>>>> 0efe66b0
+    struct C(usize);
 
     #[derive(Resource)]
     struct R(usize);
